FROM alpine:3.5
ENTRYPOINT ["/bin/logspout"]
VOLUME /mnt/routes
EXPOSE 80

<<<<<<< HEAD
RUN ln -fs /tmp/docker.sock /var/run/docker.sock
ADD ./logspout /bin/logspout
=======
COPY . /src
RUN cd /src && ./build.sh "$(cat VERSION)"

ONBUILD COPY ./build.sh /src/build.sh
ONBUILD COPY ./modules.go /src/modules.go
ONBUILD RUN cd /src && ./build.sh "$(cat VERSION)-custom"
>>>>>>> 26966592
<|MERGE_RESOLUTION|>--- conflicted
+++ resolved
@@ -3,14 +3,5 @@
 VOLUME /mnt/routes
 EXPOSE 80
 
-<<<<<<< HEAD
 RUN ln -fs /tmp/docker.sock /var/run/docker.sock
-ADD ./logspout /bin/logspout
-=======
-COPY . /src
-RUN cd /src && ./build.sh "$(cat VERSION)"
-
-ONBUILD COPY ./build.sh /src/build.sh
-ONBUILD COPY ./modules.go /src/modules.go
-ONBUILD RUN cd /src && ./build.sh "$(cat VERSION)-custom"
->>>>>>> 26966592
+ADD ./logspout /bin/logspout